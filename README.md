--- conflicted
+++ resolved
@@ -7,70 +7,15 @@
 
 ## Overview
 
-Recent advances in reinforcement learning (RL) with numerical feedback have significantly enhanced the complex reasoning capabilities of large language models (LLMs). However, we identify three critical limitations of pure numerical feedback:
+Recent advances in reinforcement learning (RL) with numerical feedback, such as scalar rewards, have significantly enhanced the complex reasoning capabilities of large language model (LLMs). Despite this success, we identify three key challenges encountered by RL with solely numerical feedback: performance plateaus, limited effectiveness of self-reflection, and persistent failures. We then demonstrate that RL-finetuned models, even after exhibiting performance plateaus, can generate correct refinements on persistently failed problems by leveraging natural language feedback in the form of critiques. Building on this insight, we propose Critique-GRPO, an online RL framework that integrates both natural language and numerical feedback for effective policy optimization. Critique-GRPO enables LLMs to learn from initial responses and critique-guided self-refinements simultaneously while maintaining exploration. 
 
-1. **Best performance plateaus** in later training stages
-2. **Limited efficacy of spontaneous self-reflection** mechanisms
-3. **Persistent failures** on challenging problems
-
-Our analysis reveals that RL-finetuned models can generate correct refinements for persistently failed problems when provided with natural language critiques. This insight led to **Critique-GRPO**, an online RL framework that synergistically combines:
-
-- Natural language feedback (critiques)
-<<<<<<< HEAD
-- Numerical feedback
-
-**Key innovation**: Simultaneous learning from initial responses *and* critique-guided refinements.
-
-## 🚀 Quick Start
-
-### Environment Setup
-```
-conda env create -f training_env.yml
-bash verl/examples/grpo_trainer/run_open_r1_math4k-qwen3-8b-base-critique_text_online.sh
-```
-
-
-## build the conda environment with /Users/zxy/Desktop/intern_Files/critique_grpo_figures/critique-GRPO/training_env.yml; 
-
-## start the training with /Users/zxy/Desktop/intern_Files/critique_grpo_figures/critique-GRPO/verl/examples/grpo_trainer/run_open_r1_math4k-qwen3-8b-base-critique_text_online.sh
-=======
-- Numerical rewards
-- Novel exploration mechanisms
-
-Key innovations include:
-- Simultaneous learning from initial responses and critique-guided refinements
->>>>>>> 02bff0cf
-
-## Key Results
-
-| Model                | Avg. Pass@1 Improvement |
-|----------------------|-----------------------|
-| Qwen2.5-7B-Base      | +4.4%                |
-| Qwen3-8B (w/ Thinking)| +3.8%               |
-
-**Notable achievements**:
-- 16.7% improvement on AIME 2024 (vs GRPO)
-- 10.0% weak-to-strong generalization gain
-- Effective self-improvement through self-critiquing
-
-## Released Resources
-
-- **Model**: [Qwen3-8B Critique-GRPO](https://huggingface.co/xyingzhang/critique_grpo_math_4k_qwen3_8b_rollout7_self_critique_1_global_step_300)
-  - Fine-tuned with self-critiquing capability
-  - Optimized for mathematical reasoning
-<<<<<<< HEAD
-
-- **Code**: Initial version released (official version pending funding approval)
-=======
-- **Code**: Coming soon! (Stay tuned)
->>>>>>> 02bff0cf
+---
 
 ## Key Contributions
 
 1. **Dual-Feedback Optimization**:
    - First framework to effectively combine natural language critiques with numerical rewards
    - Addresses the "plateau and forget" problem in RL fine-tuning
-<<<<<<< HEAD
 
 2. **Consistent Performance Gains**:
    - Outperforms baselines across 8 challenging benchmarks:
@@ -78,73 +23,26 @@
      - STEM problem-solving
      - General reasoning tasks
 
-3. **Practical Advancements**:
-   - Demonstrated weak-to-strong generalization
-   - Scalable self-improvement through self-critiquing
-   - Computationally efficient shaping function
+- **Better Policy Exploration**: Critique-GRPO surpasses a strong baseline that incorporates expert demonstrations within online RL. Further analysis reveals:
+  - **Higher entropy** does not always guarantee efficient learning from exploration.
+  - **Longer responses** do not necessarily lead to more effective exploration.
 
-## Methodology
+- **Critique-Guided Refinements**: RL-finetuned models using Critique-GRPO demonstrate the ability to generate correct refinements for persistently failed problems, leveraging natural language critiques effectively.  
 
-![Method](Critique_GRPO.png)
+#### Critique-GRPO Framework
+![Critique-GRPO Framework](Critique_GRPO.png)
 
-Critique-GRPO operates through three phases (R1-ZERO Training Paradigm):
+![Three Types of Critique](Three_types_of_critique.png)
 
-1. **Initial Response Generation**:
-   - Standard reasoning attempt
-   - Receives numerical reward
-
-2. **Critique-Guided Self-Refinement**:
-   - Generates natural language critiques
-   - Produces refined solutions
-   - Receives shaped reward
-
-3. **On-policy Optimization**:
-   - Simultaneous policy updates from both initial generations and their refinements
-
-![Critiques](Three_types_of_critique.png)
-
-## Acknowledgements
-We thank the open-source community and specifically acknowledge: [VERL](https://github.com/volcengine/verl), [LUFFY](https://github.com/ElliottYan/LUFFY).
 
 ## Citation
-If you find our code useful, please cite:
+
+If you find this work useful, please cite:
+
 ```bibtex
 @article{zhang2025critique,
   title={Critique-GRPO: Advancing LLM Reasoning with Natural Language and Numerical Feedback},
-  author={Zhang, Xiaoying and Sun, Hao and Zhang, Yipeng and Feng, Kaituo and Lu, Chaochao and Yang, Chao and Meng, Helen},
+  author={Zhang, Xiaoying and Sun, Hao and Zhang, Yipeng and Feng, Kaituo and Yang, Chao and Meng, Helen},
   journal={arXiv preprint arXiv:2506.03106},
   year={2025}
-}
-=======
-
-2. **Consistent Performance Gains**:
-   - Outperforms baselines across 8 challenging benchmarks:
-     - Mathematical reasoning (AIME, MATH)
-     - STEM problem-solving
-     - General reasoning tasks
-
-3. **Practical Advancements**:
-   - Demonstrated weak-to-strong generalization
-   - Scalable self-improvement through self-critiquing
-   - Computationally efficient shaping function
-
-## Methodology
-
-![Method](Critique_GRPO.png)
-
-Critique-GRPO operates through three phases:
-
-1. **Initial Response Generation**:
-   - Standard reasoning attempt
-   - Receives numerical reward
-
-2. **Critique-Guided Self-Refinement**:
-   - Generates natural language critiques
-   - Produces refined solutions
-   - Receives shaped reward
-
-3. **On-policy Optimization**:
-   - Simultaneous policy updates from both initial generations and their refinements
-
-![Critiques](Three_types_of_critique.png)
->>>>>>> 02bff0cf
+}